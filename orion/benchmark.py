# -*- coding: utf-8 -*-

import ast
import concurrent
import json
import logging
import os
import pickle
import uuid
import warnings
from copy import deepcopy
from datetime import datetime
from functools import partial
from pathlib import Path

import numpy as np
import pandas as pd
import tqdm
from scipy import signal as scipy_signal

from orion.analysis import _load_pipeline, analyze
from orion.data import load_anomalies, load_signal
from orion.evaluation import CONTEXTUAL_METRICS as METRICS
from orion.evaluation import contextual_confusion_matrix
from orion.progress import TqdmLogger, progress

warnings.simplefilter('ignore')

LOGGER = logging.getLogger(__name__)

BUCKET = 'd3-ai-orion'
S3_URL = 'https://{}.s3.amazonaws.com/{}'

BENCHMARK_PATH = os.path.join(os.path.join(
    os.path.dirname(os.path.abspath(__file__)), '..'),
    'benchmark'
)

BENCHMARK_DATA = pd.read_csv(S3_URL.format(
    BUCKET, 'datasets.csv'), index_col=0, header=None).applymap(ast.literal_eval).to_dict()[1]
BENCHMARK_PARAMS = pd.read_csv(S3_URL.format(
    BUCKET, 'parameters.csv'), index_col=0, header=None).applymap(ast.literal_eval).to_dict()[1]

PIPELINE_DIR = os.path.join(os.path.dirname(__file__), 'pipelines', 'verified')

VERIFIED_PIPELINES = [
    'arima', 'lstm_dynamic_threshold', 'azure', 'tadgan', 'lstm_autoencoder', 'dense_autoencoder'
]


def _load_signal(signal, test_split):
    if isinstance(test_split, float):
        train, test = load_signal(signal, test_size=test_split)
    elif test_split:
        train = load_signal(signal + '-train')
        test = load_signal(signal + '-test')
    else:
        train = test = load_signal(signal)

    return train, test


def _detrend_signal(df, value_column):
    df[value_column] = scipy_signal.detrend(df[value_column])
    return df


def _get_pipeline_hyperparameter(hyperparameters, dataset_name, pipeline_name):
    hyperparameters_ = deepcopy(hyperparameters)

    if hyperparameters:
        hyperparameters_ = hyperparameters_.get(dataset_name) or hyperparameters_
        hyperparameters_ = hyperparameters_.get(pipeline_name) or hyperparameters_

    if hyperparameters_ is None and dataset_name and pipeline_name:
        file_path = os.path.join(
            PIPELINE_DIR, pipeline_name, pipeline_name + '_' + dataset_name.lower() + '.json')
        if os.path.exists(file_path):
            hyperparameters_ = file_path

    if isinstance(hyperparameters_, str) and os.path.exists(hyperparameters_):
        with open(hyperparameters_) as f:
            hyperparameters_ = json.load(f)

    return hyperparameters_


def _parse_confusion_matrix(scores, truth):
    columns = ["tn", "fp", "fn", "tp"]
    metric_ = 'confusion_matrix'

    values = scores[metric_]
    if values == 0:
        fn = len(truth)
        values = (None, 0, fn, 0)  # (tn, fp, fn, tp)

    # formating output
    for metric_name, score in zip(columns, list(values)):
        scores[metric_name] = score

    del scores[metric_]


def _sort_leaderboard(df, rank, metrics):
    if rank not in df.columns:
        rank_ = list(metrics.keys())[0]
        LOGGER.exception("Rank %s is not in %s, using %s instead.",
                         rank, df.columns, rank_)
        rank = rank_

    df.sort_values(rank, ascending=False, inplace=True)
    df.reset_index(drop=True, inplace=True)
    df.index.name = 'rank'
    df.reset_index(drop=False, inplace=True)
    df['rank'] += 1

    return df.set_index('pipeline').reset_index()


def _evaluate_signal(pipeline, signal, hyperparameter, metrics,
                     test_split=False, detrend=False, pipeline_path=None):

    train, test = _load_signal(signal, test_split)
    truth = load_anomalies(signal)

    if detrend:
        train = _detrend_signal(train, 'value')
        test = _detrend_signal(test, 'value')

    try:
        LOGGER.info("Scoring pipeline %s on signal %s (test split: %s)",
                    pipeline, signal, test_split)

        start = datetime.utcnow()
        pipeline = _load_pipeline(pipeline, hyperparameter)
        anomalies = analyze(pipeline, train, test)
        elapsed = datetime.utcnow() - start

        scores = {
            name: scorer(truth, anomalies, test)
            for name, scorer in metrics.items()
        }

        status = 'OK'

    except Exception as ex:
        LOGGER.exception("Exception scoring pipeline %s on signal %s (test split: %s), error %s.",
                         pipeline, signal, test_split, ex)

        elapsed = datetime.utcnow() - start
        scores = {
            name: 0 for name in metrics.keys()
        }

        status = 'ERROR'

    if 'confusion_matrix' in metrics.keys():
        _parse_confusion_matrix(scores, truth)

    scores['status'] = status
    scores['elapsed'] = elapsed.total_seconds()
    scores['split'] = test_split

    if pipeline_path:
        with open(pipeline_path, 'wb') as f:
            pickle.dump(pipeline, f)

    return scores


def _run_job(args):
    # Reset random seed
    np.random.seed()

    (pipeline, pipeline_name, dataset, signal, hyperparameter, metrics, test_split, detrend,
        iteration, cache_dir, pipeline_dir, run_id) = args

    pipeline_path = pipeline_dir
    if pipeline_dir:
        base_path = str(pipeline_dir / f'{pipeline_name}_{signal}_{dataset}_{iteration}')
        pipeline_path = base_path + '_pipeline.pkl'

    LOGGER.info('Evaluating pipeline %s on signal %s dataset %s (test split: %s); iteration %s',
                pipeline_name, signal, dataset, test_split, iteration)

    output = _evaluate_signal(
        pipeline,
        signal,
        hyperparameter,
        metrics,
        test_split,
        detrend,
        pipeline_path
    )
    scores = pd.DataFrame.from_records([output], columns=output.keys())

    scores.insert(0, 'dataset', dataset)
    scores.insert(1, 'pipeline', pipeline_name)
    scores.insert(2, 'signal', signal)
    scores.insert(3, 'iteration', iteration)
    scores['run_id'] = run_id

    if cache_dir:
        base_path = str(cache_dir / f'{pipeline_name}_{signal}_{dataset}_{iteration}_{run_id}')
        scores.to_csv(base_path + '_scores.csv', index=False)

    return scores


def _run_on_dask(jobs, verbose):
    """Run the tasks in parallel using dask."""
    try:
        import dask
    except ImportError as ie:
        ie.msg += (
            '\n\nIt seems like `dask` is not installed.\n'
            'Please install `dask` and `distributed` using:\n'
            '\n    pip install dask distributed'
        )
        raise

    scorer = dask.delayed(_run_job)
    persisted = dask.persist(*[scorer(args) for args in jobs])
    if verbose:
        try:
            progress(persisted)
        except ValueError:
            pass

    return dask.compute(*persisted)


def benchmark(pipelines=None, datasets=None, hyperparameters=None, metrics=METRICS, rank='f1',
              test_split=False, detrend=False, iterations=1, workers=1, show_progress=False,
              cache_dir=None, output_path=None, pipeline_dir=None):
    """Run pipelines on the given datasets and evaluate the performance.

    The pipelines are used to analyze the given signals and later on the
    detected anomalies are scored against the known anomalies using the
    indicated metrics.

    Finally, the scores obtained with each metric are averaged accross all the signals,
    ranked by the indicated metric and returned on a ``pandas.DataFrame``.

    Args:
        pipelines (dict or list): dictionary with pipeline names as keys and their
            JSON paths as values. If a list is given, it should be of JSON paths,
            and the paths themselves will be used as names. If not give, all verified
            pipelines will be used for evaluation.
        datasets (dict or list): dictionary of dataset name as keys and list of signals as
            values. If a list is given then it will be under a generic name ``dataset``.
            If not given, all benchmark datasets will be used used.
        hyperparameters (dict or list): dictionary with pipeline names as keys
            and their hyperparameter JSON paths or dictionaries as values. If a list is
            given, it should be of corresponding order to pipelines.
        metrics (dict or list): dictionary with metric names as keys and
            scoring functions as values. If a list is given, it should be of scoring
            functions, and they ``__name__`` value will be used as the metric name.
            If not given, all the available metrics will be used.
        rank (str): Sort and rank the pipelines based on the given metric.
            If not given, rank using the first metric.
        test_split (bool or float): Whether to use the prespecified train-test split. If
            float, then it should be between 0.0 and 1.0 and represent the proportion of
            the signal to include in the test split. If not given, use ``False``.
        detrend (bool): Whether to use ``scipy.detrend``. If not given, use ``False``.
        iterations (int):
            Number of iterations to perform over each signal and pipeline. Defaults to 1.
        workers (int or str):
            If ``workers`` is given as an integer value other than 0 or 1, a multiprocessing
            Pool is used to distribute the computation across the indicated number of workers.
            If the string ``dask`` is given, the computation is distributed using ``dask``.
            In this case, setting up the ``dask`` cluster and client is expected to be handled
            outside of this function.
        show_progress (bool):
            Whether to use tqdm to keep track of the progress. Defaults to ``True``.
        cache_dir (str):
            If a ``cache_dir`` is given, intermediate results are stored in the indicated directory
            as CSV files as they get computted. This allows inspecting results while the benchmark
            is still running and also recovering results in case the process does not finish
            properly. Defaults to ``None``.
        output_path (str): Location to save the intermediatry results. If not given,
            intermediatry results will not be saved.
        pipeline_dir (str):
            If a ``pipeline_dir`` is given, pipelines will get dumped in the specificed directory
            as pickle files. Defaults to ``None``.

    Returns:
        pandas.DataFrame:
            A table containing the scores obtained with each scoring function accross
            all the signals for each pipeline.
    """
    pipelines = pipelines or VERIFIED_PIPELINES
    datasets = datasets or BENCHMARK_DATA
    run_id = os.getenv('RUN_ID') or str(uuid.uuid4())[:10]

    if isinstance(pipelines, list):
        pipelines = {pipeline: pipeline for pipeline in pipelines}

    if isinstance(datasets, list):
        datasets = {'dataset': datasets}

    if isinstance(hyperparameters, list):
        hyperparameters = {pipeline: hyperparameter for pipeline, hyperparameter in
                           zip(pipelines.keys(), hyperparameters)}

    if isinstance(metrics, list):
        metrics_ = dict()
        for metric in metrics:
            if callable(metric):
                metrics_[metric.__name__] = metric
            elif metric in METRICS:
                metrics_[metric] = METRICS[metric]
            else:
                raise ValueError('Unknown metric: {}'.format(metric))

        metrics = metrics_

    if cache_dir:
        cache_dir = Path(cache_dir)
        os.makedirs(cache_dir, exist_ok=True)

    if pipeline_dir:
        pipeline_dir = Path(pipeline_dir)
        os.makedirs(pipeline_dir, exist_ok=True)

    jobs = list()
    for dataset, signals in datasets.items():
        for pipeline_name, pipeline in pipelines.items():
            hyperparameter = _get_pipeline_hyperparameter(hyperparameters, dataset, pipeline_name)
            parameters = BENCHMARK_PARAMS.get(dataset)
            if parameters is not None:
                detrend, test_split = parameters.values()
            for signal in signals:
                for iteration in range(iterations):
                    args = (
                        pipeline,
                        pipeline_name,
                        dataset,
                        signal,
                        hyperparameter,
                        metrics,
                        test_split,
                        detrend,
                        iteration,
                        cache_dir,
                        pipeline_dir,
                        run_id,
                    )
                    jobs.append(args)

    if workers == 'dask':
        scores = _run_on_dask(jobs, show_progress)
    else:
        if workers in (0, 1):
            scores = map(_run_job, jobs)
        else:
            pool = concurrent.futures.ProcessPoolExecutor(workers)
            scores = pool.map(_run_job, jobs)

        scores = tqdm.tqdm(scores, total=len(jobs), file=TqdmLogger())
        if show_progress:
            scores = tqdm.tqdm(scores, total=len(jobs))

    scores = pd.concat(scores)
    if output_path:
        LOGGER.info('Saving benchmark report to %s', output_path)
        scores.to_csv(output_path, index=False)

    return _sort_leaderboard(scores, rank, metrics)


def main(workers=1):
    pipeline_dir = 'save_pipelines'
    cache_dir = 'cache'

<<<<<<< HEAD
def main(distributed=False):
=======
>>>>>>> 84388b88
    # output path
    version = "results.csv"
    output_path = os.path.join(BENCHMARK_PATH, 'results', version)

    # metrics
    del METRICS['accuracy']
    METRICS['confusion_matrix'] = contextual_confusion_matrix
    metrics = {k: partial(fun, weighted=False) for k, fun in METRICS.items()}

    # pipelines
    pipelines = VERIFIED_PIPELINES

    results = benchmark(
        pipelines=pipelines, metrics=metrics, output_path=output_path, workers=workers,
        show_progress=False, pipeline_dir=pipeline_dir, cache_dir=cache_dir)

    return results


if __name__ == "__main__":
    results = main()<|MERGE_RESOLUTION|>--- conflicted
+++ resolved
@@ -373,10 +373,6 @@
     pipeline_dir = 'save_pipelines'
     cache_dir = 'cache'
 
-<<<<<<< HEAD
-def main(distributed=False):
-=======
->>>>>>> 84388b88
     # output path
     version = "results.csv"
     output_path = os.path.join(BENCHMARK_PATH, 'results', version)
